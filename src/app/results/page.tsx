--- conflicted
+++ resolved
@@ -64,19 +64,7 @@
 };
 
 // Extract shared components
-<<<<<<< HEAD
-export const ImageRenderer = ({ 
-  node, 
-  ...props 
-}: { 
-  node?: any; 
-  'data-original-styles'?: string 
-} & Omit<React.ImgHTMLAttributes<HTMLImageElement>, 'data-original-styles'>) => {
-  // Get original styles from data attribute
-  const originalStyles = node?.properties?.['data-original-styles'] || props['data-original-styles'];
-  console.log('ImageRenderer:', { originalStyles, props });
-=======
-const ImageRenderer = ({ node, ...props }: { node?: any } & React.ImgHTMLAttributes<HTMLImageElement>) => {
+export const ImageRenderer = ({ node, ...props }: { node?: any } & React.ImgHTMLAttributes<HTMLImageElement>) => {
   // Get original styles from data attribute - React converts data-original-styles to dataOriginalStyles
   const originalStyles = node?.properties?.dataOriginalStyles;
   
@@ -86,7 +74,6 @@
     nodeProperties: node?.properties,
     allProps: props
   });
->>>>>>> c5b6fd8c
   
   if (originalStyles) {
     // Parse the original styles into an object
@@ -94,19 +81,6 @@
       originalStyles.split(';')
         .map((s: string) => {
           const [key, value] = s.split(':').map(p => p.trim());
-<<<<<<< HEAD
-          return [key, value];
-        })
-    );
-    
-    console.log('Parsed styles:', parsedStyles);
-    
-    // Remove data-original-styles from props
-    const { 'data-original-styles': _, ...cleanProps } = props;
-    
-    // Use the parsed styles directly
-    return <img {...cleanProps} style={parsedStyles} />;
-=======
           // Convert kebab-case to camelCase for React
           const camelKey = key.replace(/-([a-z])/g, g => g[1].toUpperCase());
           const cleanValue = value.replace(' !important', '');
@@ -128,7 +102,6 @@
     console.log('ImageRenderer: Final styles with original styles:', finalStyles);
     
     return <img {...props} style={finalStyles} />;
->>>>>>> c5b6fd8c
   }
   
   // Default to responsive behavior only if no original styles
